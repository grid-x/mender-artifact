--- conflicted
+++ resolved
@@ -1,8 +1,4 @@
-<<<<<<< HEAD
 // Copyright 2019 Northern.tech AS
-=======
-// Copyright 2018 Northern.tech AS
->>>>>>> bcc8eda6
 //
 //    Licensed under the Apache License, Version 2.0 (the "License");
 //    you may not use this file except in compliance with the License.
@@ -74,8 +70,7 @@
 
 func TestWriteArtifact(t *testing.T) {
 	buf := bytes.NewBuffer(nil)
-<<<<<<< HEAD
-	w := NewWriter(buf)
+	w := NewWriter(buf, artifact.NewCompressorGzip())
 	tFile, err := ioutil.TempFile("", "artifacttmp")
 	require.Nil(t, err)
 	u := handlers.NewRootfsV1(tFile.Name())
@@ -86,11 +81,6 @@
 		Devices: []string{"asd"},
 		Updates: &Updates{Updates: []handlers.Composer{u}},
 	})
-=======
-	w := NewWriter(buf, artifact.NewCompressorGzip())
-
-	err := w.WriteArtifact("mender", 1, []string{"asd"}, "name", &Updates{}, nil)
->>>>>>> bcc8eda6
 	assert.NoError(t, err)
 
 	assert.NoError(t, checkTarElementsByName(buf, []string{
@@ -110,7 +100,6 @@
 	assert.NoError(t, err)
 	defer os.Remove(upd)
 
-<<<<<<< HEAD
 	u := handlers.NewRootfsV1(upd)
 	updates := &Updates{Updates: []handlers.Composer{u}}
 
@@ -122,10 +111,6 @@
 		Updates: updates,
 	})
 	assert.NoError(t, err)
-=======
-	u := handlers.NewRootfsV1(upd, comp)
-	updates := &Updates{U: []handlers.Composer{u}}
->>>>>>> bcc8eda6
 
 	assert.NoError(t, checkTarElements(buf, 3))
 
@@ -157,7 +142,6 @@
 	assert.NoError(t, err)
 	defer os.Remove(upd)
 
-<<<<<<< HEAD
 	u1 := handlers.NewRootfsV1(upd)
 	u2 := handlers.NewRootfsV1(upd)
 	updates := &Updates{Updates: []handlers.Composer{u1, u2}}
@@ -172,11 +156,6 @@
 	assert.NoError(t, err)
 
 	assert.NoError(t, checkTarElements(buf, 4))
-=======
-	u1 := handlers.NewRootfsV1(upd, comp)
-	u2 := handlers.NewRootfsV1(upd, comp)
-	updates := &Updates{U: []handlers.Composer{u1, u2}}
->>>>>>> bcc8eda6
 
 	// Update with invalid data file name.
 	upd, err = MakeFakeInvalidUpdate("my test update")
@@ -226,7 +205,6 @@
 	assert.NoError(t, err)
 	defer os.Remove(upd)
 
-<<<<<<< HEAD
 	u := handlers.NewRootfsV2(upd)
 	updates := &Updates{Updates: []handlers.Composer{u}}
 
@@ -237,12 +215,6 @@
 		Name:    "name",
 		Updates: updates,
 	})
-=======
-	u := handlers.NewRootfsV2(upd, comp)
-	updates := &Updates{U: []handlers.Composer{u}}
-
-	err = w.WriteArtifact("mender", 2, []string{"asd"}, "name", updates, nil)
->>>>>>> bcc8eda6
 	assert.NoError(t, err)
 	assert.NoError(t, checkTarElements(buf, 5))
 	buf.Reset()
@@ -259,7 +231,7 @@
 		err.Error())
 	buf.Reset()
 
-	w = NewWriterSigned(buf, nil)
+	w = NewWriterSigned(buf, comp, nil)
 	err = w.WriteArtifact(&WriteArtifactArgs{
 		Format:  "mender",
 		Version: 2,
@@ -290,10 +262,12 @@
 }
 
 func TestWriteArtifactV3(t *testing.T) {
+	comp := artifact.NewCompressorGzip()
+
 	buf := bytes.NewBuffer(nil)
 
 	s := artifact.NewSigner([]byte(PrivateKey))
-	w := NewWriterSigned(buf, s)
+	w := NewWriterSigned(buf, comp, s)
 
 	upd, err := MakeFakeUpdate("my test update")
 	assert.NoError(t, err)
@@ -350,7 +324,7 @@
 
 	// Unsigned artifact V3
 	buf.Reset()
-	w = NewWriter(buf)
+	w = NewWriter(buf, comp)
 	upd, err = MakeFakeUpdate("my test update")
 	assert.NoError(t, err)
 	defer os.Remove(upd)
@@ -382,16 +356,11 @@
 	}))
 	buf.Reset()
 
-<<<<<<< HEAD
 	// Signed artifact V3
 	buf.Reset()
 	s = artifact.NewSigner([]byte(PrivateKey))
-	w = NewWriterSigned(buf, s)
+	w = NewWriterSigned(buf, comp, s)
 	upd, err = MakeFakeUpdate("my test update")
-=======
-	w = NewWriterSigned(buf, comp, nil)
-	err = w.WriteArtifact("mender", 2, []string{"asd"}, "name", updates, nil)
->>>>>>> bcc8eda6
 	assert.NoError(t, err)
 	defer os.Remove(upd)
 
@@ -424,7 +393,6 @@
 	buf.Reset()
 
 	// error writing non-existing
-<<<<<<< HEAD
 	u = handlers.NewRootfsV3("non-existing")
 	updates = &Updates{Updates: []handlers.Composer{u}}
 	err = w.WriteArtifact(&WriteArtifactArgs{
@@ -442,11 +410,6 @@
 			CompatibleDevices: []string{"vexpress-qemu"},
 		},
 	})
-=======
-	u = handlers.NewRootfsV2("non-existing", comp)
-	updates = &Updates{U: []handlers.Composer{u}}
-	err = w.WriteArtifact("mender", 3, []string{"asd"}, "name", updates, nil)
->>>>>>> bcc8eda6
 	assert.Error(t, err)
 	buf.Reset()
 
@@ -458,7 +421,7 @@
 
 	// Fail writing artifact version
 	failBuf := &TestErrWriter{FailOnWriteData: []byte("version")}
-	w = NewWriterSigned(failBuf, s)
+	w = NewWriterSigned(failBuf, comp, s)
 	u = handlers.NewRootfsV3(upd)
 	updates = &Updates{Updates: []handlers.Composer{u}} // Update existing.
 	err = w.WriteArtifact(&WriteArtifactArgs{
@@ -480,7 +443,7 @@
 
 	// Fail writing artifact manifest.
 	failBuf = &TestErrWriter{FailOnWriteData: []byte("manifest")}
-	w = NewWriterSigned(failBuf, s)
+	w = NewWriterSigned(failBuf, comp, s)
 	err = w.WriteArtifact(&WriteArtifactArgs{
 		Format:  "mender",
 		Version: 3,
@@ -500,7 +463,7 @@
 
 	// Fail writing artifact header.
 	failBuf = &TestErrWriter{FailOnWriteData: []byte("header.tar.gz")}
-	w = NewWriterSigned(failBuf, s)
+	w = NewWriterSigned(failBuf, comp, s)
 	err = w.WriteArtifact(&WriteArtifactArgs{
 		Format:  "mender",
 		Version: 3,
@@ -524,7 +487,7 @@
 
 	// Fail writing artifact header-augment.
 	failBuf = &TestErrWriter{FailOnWriteData: []byte("header-augment.tar.gz")}
-	w = NewWriterSigned(failBuf, s)
+	w = NewWriterSigned(failBuf, comp, s)
 	err = w.WriteArtifact(&WriteArtifactArgs{
 		Format:  "mender",
 		Version: 3,
@@ -544,7 +507,7 @@
 
 	// Unsigned artifact V3 with augments section.
 	buf.Reset()
-	w = NewWriter(buf)
+	w = NewWriter(buf, comp)
 	upd, err = MakeFakeUpdate("my test update")
 	assert.NoError(t, err)
 	defer os.Remove(upd)
@@ -582,7 +545,7 @@
 	// Signed artifact V3 with augments section.
 	buf.Reset()
 	s = artifact.NewSigner([]byte(PrivateKey))
-	w = NewWriterSigned(buf, s)
+	w = NewWriterSigned(buf, comp, s)
 	upd, err = MakeFakeUpdate("my test update")
 	assert.NoError(t, err)
 	defer os.Remove(upd)
@@ -646,13 +609,8 @@
 	assert.NoError(t, err)
 	defer os.Remove(upd)
 
-<<<<<<< HEAD
 	u := handlers.NewRootfsV1(upd)
 	updates := &Updates{Updates: []handlers.Composer{u}}
-=======
-	u := handlers.NewRootfsV1(upd, comp)
-	updates := &Updates{U: []handlers.Composer{u}}
->>>>>>> bcc8eda6
 
 	scr, err := ioutil.TempFile("", "ArtifactInstall_Enter_10_")
 	assert.NoError(t, err)
@@ -807,6 +765,8 @@
 }
 
 func TestRootfsCompose(t *testing.T) {
+	comp := artifact.NewCompressorGzip()
+
 	buf := bytes.NewBuffer(nil)
 	tw := tar.NewWriter(buf)
 	defer tw.Close()
@@ -823,12 +783,12 @@
 	})
 	require.NoError(t, err)
 
-	err = writeData(tw, &Updates{[]handlers.Composer{r}, nil})
+	err = writeData(tw, comp, &Updates{[]handlers.Composer{r}, nil})
 	require.NoError(t, err)
 
 	// error compose data with missing data file
 	r = handlers.NewRootfsV1("non-existing")
-	err = writeData(tw, &Updates{[]handlers.Composer{r}, nil})
+	err = writeData(tw, comp, &Updates{[]handlers.Composer{r}, nil})
 	require.Error(t, err)
 	require.Contains(t, errors.Cause(err).Error(),
 		"no such file or directory")
