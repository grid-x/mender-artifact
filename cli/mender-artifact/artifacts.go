// Copyright 2019 Northern.tech AS
//
//    Licensed under the Apache License, Version 2.0 (the "License");
//    you may not use this file except in compliance with the License.
//    You may obtain a copy of the License at
//
//        http://www.apache.org/licenses/LICENSE-2.0
//
//    Unless required by applicable law or agreed to in writing, software
//    distributed under the License is distributed on an "AS IS" BASIS,
//    WITHOUT WARRANTIES OR CONDITIONS OF ANY KIND, either express or implied.
//    See the License for the specific language governing permissions and
//    limitations under the License.

package main

import (
	"fmt"
	"io"
	"io/ioutil"
	"os"
	"os/exec"
	"path/filepath"
	"regexp"

	"github.com/mendersoftware/mender-artifact/areader"
	"github.com/mendersoftware/mender-artifact/artifact"
	"github.com/mendersoftware/mender-artifact/awriter"
	"github.com/mendersoftware/mender-artifact/handlers"

	"github.com/pkg/errors"
	"github.com/urfave/cli"
)

type writeUpdateStorer struct {
	name   string
	writer io.Writer
}

func (w *writeUpdateStorer) Initialize(artifactHeaders,
	artifactAugmentedHeaders artifact.HeaderInfoer,
	payloadHeaders handlers.ArtifactUpdateHeaders) error {

	return nil
}

func (w *writeUpdateStorer) PrepareStoreUpdate() error {
	return nil
}

func (w *writeUpdateStorer) StoreUpdate(r io.Reader, info os.FileInfo) error {
	w.name = info.Name()
	_, err := io.Copy(w.writer, r)
	return err
}

func (w *writeUpdateStorer) FinishStoreUpdate() error {
	return nil
}

func (w *writeUpdateStorer) NewUpdateStorer(updateType string, payloadNum int) (handlers.UpdateStorer, error) {
	// For rootfs, which is the only type we support for artifact
	// modifications, there should only ever be one payload, with one file,
	// so our producer just returns itself.
	if payloadNum != 0 {
		return nil, errors.New("More than one payload or update file is not supported")
	}
	if updateType != "rootfs-image" {
		return nil, errors.New("Only rootfs update types supported")
	}
	return w, nil
}

func scripts(scripts []string) (*artifact.Scripts, error) {
	scr := artifact.Scripts{}
	for _, scriptArg := range scripts {
		statInfo, err := os.Stat(scriptArg)
		if err != nil {
			return nil, errors.Wrapf(err, "can not stat script file: %s", scriptArg)
		}

		// Read either a directory, or add the script file directly.
		if statInfo.IsDir() {
			fileList, err := ioutil.ReadDir(scriptArg)
			if err != nil {
				return nil, errors.Wrapf(err, "can not list directory contents of: %s", scriptArg)
			}
			for _, nameInfo := range fileList {
				if err := scr.Add(filepath.Join(scriptArg, nameInfo.Name())); err != nil {
					return nil, err
				}
			}
		} else {
			if err := scr.Add(scriptArg); err != nil {
				return nil, err
			}
		}
	}
	return &scr, nil
}

func read(ar *areader.Reader, verify areader.SignatureVerifyFn,
	readScripts areader.ScriptsReadFn) (*areader.Reader, error) {

	if ar == nil {
		return nil, errors.New("can not read artifact file")
	}

	if verify != nil {
		ar.VerifySignatureCallback = verify
	}
	if readScripts != nil {
		ar.ScriptsReadCallback = readScripts
	}

	if err := ar.ReadArtifact(); err != nil {
		return nil, err
	}

	return ar, nil
}

func getKey(keyPath string) ([]byte, error) {
	if keyPath == "" {
		return nil, nil
	}

	key, err := ioutil.ReadFile(keyPath)
	if err != nil {
		return nil, errors.Wrap(err, "Error reading key file")
	}
	return key, nil
}

func unpackArtifact(name string) (string, error) {
	f, err := os.Open(name)
	if err != nil {
		return "", errors.Wrapf(err, "Can not open: %s", name)
	}
	defer f.Close()

	// initialize raw reader and writer
	aReader := areader.NewReader(f)
	rootfs := handlers.NewRootfsInstaller()

	tmp, err := ioutil.TempFile("", "mender-artifact")
	if err != nil {
		return "", err
	}
	defer tmp.Close()

	updateStore := &writeUpdateStorer{
		writer: tmp,
	}
	rootfs.SetUpdateStorerProducer(updateStore)

	if err = aReader.RegisterHandler(rootfs); err != nil {
		return "", errors.Wrap(err, "failed to register install handler")
	}

	err = aReader.ReadArtifact()
	if err != nil {
		return "", err
	}
	// Give the tempfile it's original name, so that the update does not change name upon a write.
	tmpfilePath := tmp.Name()
	newNamePath := filepath.Join(filepath.Dir(tmpfilePath), updateStore.name)
	if err = os.Rename(tmpfilePath, newNamePath); err != nil {
		return "", err
	}
	return newNamePath, nil
}

func repack(comp artifact.Compressor, artifactName string, from io.Reader, to io.Writer, key []byte,
	newName string, dataFile string) (*areader.Reader, error) {
	sDir, err := ioutil.TempDir(filepath.Dir(artifactName), "mender-repack")
	if err != nil {
		return nil, err
	}
	defer os.RemoveAll(sDir)

	storeScripts := func(r io.Reader, info os.FileInfo) error {
		sLocation := filepath.Join(sDir, info.Name())
		f, fileErr := os.OpenFile(sLocation, os.O_WRONLY|os.O_CREATE|os.O_EXCL, 0755)
		if fileErr != nil {
			return errors.Wrapf(fileErr,
				"can not create script file: %v", sLocation)
		}
		defer f.Close()

		_, err = io.Copy(f, r)
		if err != nil {
			return errors.Wrapf(err,
				"can not write script file: %v", sLocation)
		}
		f.Sync()
		return nil
	}

	verify := func(message, sig []byte) error {
		return nil
	}

	data := dataFile
	ar := areader.NewReader(from)

	if dataFile == "" {
		tmpData, tmpErr := ioutil.TempFile("", "mender-repack")
		if tmpErr != nil {
			return nil, tmpErr
		}
		defer os.Remove(tmpData.Name())
		defer tmpData.Close()

		rootfs := handlers.NewRootfsInstaller()
		updateStore := &writeUpdateStorer{
			writer: tmpData,
		}
		rootfs.SetUpdateStorerProducer(updateStore)

		data = tmpData.Name()
		ar.RegisterHandler(rootfs)
	}

	r, err := read(ar, verify, storeScripts)
	if err != nil {
		return nil, err
	}

	info := r.GetInfo()

	// now once arifact is read we need to
	var h *handlers.Rootfs
	switch info.Version {
	case 1:
		h = handlers.NewRootfsV1(data, comp)
	case 2:
<<<<<<< HEAD
		h = handlers.NewRootfsV2(data)
	case 3:
		h = handlers.NewRootfsV3(data)
=======
		h = handlers.NewRootfsV2(data, comp)
>>>>>>> bcc8eda6
	default:
		return nil, errors.Errorf("unsupported artifact version: %d", info.Version)
	}

	upd := &awriter.Updates{
		Updates: []handlers.Composer{h},
	}
	scr, err := scripts([]string{sDir})
	if err != nil {
		return nil, err
	}

	aWriter := awriter.NewWriter(to, comp)
	if key != nil {
		aWriter = awriter.NewWriterSigned(to, comp, artifact.NewSigner(key))
	}

	name := ar.GetArtifactName()
	if newName != "" {
		name = newName
	}
	err = aWriter.WriteArtifact(
		&awriter.WriteArtifactArgs{
			Format:   info.Format,
			Version:  info.Version,
			Devices:  ar.GetCompatibleDevices(),
			Name:     name,
			Updates:  upd,
			Scripts:  scr,
			Provides: ar.GetArtifactProvides(),
			Depends:  ar.GetArtifactDepends(),
		})
	return ar, err
}

func repackArtifact(comp artifact.Compressor, artifact, rootfs, key, newName string) error {
	art, err := os.Open(artifact)
	if err != nil {
		return err
	}
	defer art.Close()

	tmp, err := ioutil.TempFile(filepath.Dir(artifact), "mender-artifact")
	if err != nil {
		return err
	}
	defer os.Remove(tmp.Name())
	defer tmp.Close()

	var privateKey []byte
	if key != "" {
		privateKey, err = getKey(key)
		if err != nil {

			return cli.NewExitError(fmt.Sprintf("Can not use signing key provided: %s", err.Error()), 1)
		}
	}

	if _, err = repack(comp, artifact, art, tmp, privateKey, newName, rootfs); err != nil {
		return err
	}

	return os.Rename(tmp.Name(), artifact)
}

func processSdimg(image string) ([]partition, error) {
	out, err := exec.Command("parted", image, "unit s", "print").Output()
	if err != nil {
		return nil, errors.Wrap(err, "can not execute `parted` command or image is broken; "+
			"make sure parted is available in your system and is in the $PATH")
	}

	partitions := make([]partition, 0)

	reg := regexp.MustCompile(`(?m)^[[:blank:]][0-9]+[[:blank:]]+([0-9]+)s[[:blank:]]+[0-9]+s[[:blank:]]+([0-9]+)s`)
	partitionMatch := reg.FindAllStringSubmatch(string(out), -1)

	if len(partitionMatch) == 4 {
		// we will have three groups per each entry in the partition table
		for i := 0; i < 4; i++ {
			single := partitionMatch[i]
			partitions = append(partitions, partition{offset: single[1], size: single[2]})
		}
		if err = extractFromSdimg(partitions, image); err != nil {
			return nil, err
		}
		return partitions, nil
		// if we have single ext file there is no need to mount it
	} else if len(partitionMatch) == 1 {
		return []partition{{path: image}}, nil
	}
	return nil, fmt.Errorf("invalid partition table: %s", string(out))
}

func extractFromSdimg(partitions []partition, image string) error {
	for i, part := range partitions {
		tmp, err := ioutil.TempFile("", "mender-modify-image")
		if err != nil {
			return errors.Wrap(err, "can not create temp file for storing image")
		}
		if err = tmp.Close(); err != nil {
			return errors.Wrapf(err, "can not close temporary file: %s", tmp.Name())
		}
		cmd := exec.Command("dd", "if="+image, "of="+tmp.Name(),
			"skip="+part.offset, "count="+part.size)
		if err = cmd.Run(); err != nil {
			return errors.Wrap(err, "can not extract image from sdimg")
		}
		partitions[i].path = tmp.Name()
	}
	return nil
}

func repackSdimg(partitions []partition, image string) error {
	for _, part := range partitions {
		if err := exec.Command("dd", "if="+part.path, "of="+image,
			"seek="+part.offset, "count="+part.size,
			"conv=notrunc").Run(); err != nil {
			return errors.Wrap(err, "can not copy image back to sdimg")
		}
	}
	return nil
}

func getCandidatesForModify(path string, key []byte) ([]partition, bool, error) {
	isArtifact := false
	modifyCandidates := make([]partition, 0)

	// first we need to check  if we are having artifact or image file
	art, err := os.Open(path)
	if err != nil {
		return nil, isArtifact, errors.Wrap(err, "can not open artifact")
	}
	defer art.Close()

	if err = validate(art, key); err == nil {
		// we have VALID artifact, so we need to unpack it and store header
		isArtifact = true
		rawImage, err := unpackArtifact(path)
		if err != nil {
			return nil, isArtifact, errors.Wrap(err, "can not process artifact")
		}
		modifyCandidates = append(modifyCandidates, partition{path: rawImage})
	} else if err == ErrInvalidSignature {
		return nil, isArtifact, err
	} else {
		parts, err := processSdimg(path)
		if err != nil {
			return nil, isArtifact, errors.Wrap(err, "can not process image file")
		}
		modifyCandidates = append(modifyCandidates, parts...)
	}
	return modifyCandidates, isArtifact, nil
}<|MERGE_RESOLUTION|>--- conflicted
+++ resolved
@@ -233,15 +233,11 @@
 	var h *handlers.Rootfs
 	switch info.Version {
 	case 1:
-		h = handlers.NewRootfsV1(data, comp)
+		h = handlers.NewRootfsV1(data)
 	case 2:
-<<<<<<< HEAD
 		h = handlers.NewRootfsV2(data)
 	case 3:
 		h = handlers.NewRootfsV3(data)
-=======
-		h = handlers.NewRootfsV2(data, comp)
->>>>>>> bcc8eda6
 	default:
 		return nil, errors.Errorf("unsupported artifact version: %d", info.Version)
 	}
